import multiprocessing
multiprocessing.set_start_method('spawn', force=True)

import torch
import torchaudio
import gradio as gr
from os import getenv

from zonos.model import Zonos, DEFAULT_BACKBONE_CLS as ZonosBackbone
from zonos.conditioning import make_cond_dict, supported_language_codes
from zonos.utils import DEFAULT_DEVICE as device

<<<<<<< HEAD
# Model Management
device = "cuda"
=======
>>>>>>> a09ff4fa
CURRENT_MODEL_TYPE = None
CURRENT_MODEL = None

def load_model_if_needed(model_choice: str):
    global CURRENT_MODEL_TYPE, CURRENT_MODEL
    if CURRENT_MODEL_TYPE != model_choice:
        if CURRENT_MODEL is not None:
            del CURRENT_MODEL
            torch.cuda.empty_cache()
        print(f"Loading {model_choice} model...")
        CURRENT_MODEL = Zonos.from_pretrained(model_choice, device=device)
        CURRENT_MODEL.requires_grad_(False).eval()
        CURRENT_MODEL_TYPE = model_choice
        print(f"{model_choice} model loaded successfully!")
    return CURRENT_MODEL

def update_ui(model_choice):
    """
    Dynamically show/hide UI elements based on the model's conditioners.
    We do NOT display 'language_id' or 'ctc_loss' even if they exist in the model.
    """
    model = load_model_if_needed(model_choice)
    cond_names = [c.name for c in model.prefix_conditioner.conditioners]
    print("Conditioners in this model:", cond_names)

    text_update = gr.update(visible=("espeak" in cond_names))
    language_update = gr.update(visible=("espeak" in cond_names))
    speaker_audio_update = gr.update(visible=("speaker" in cond_names))
    prefix_audio_update = gr.update(visible=True)
    emotion1_update = gr.update(visible=("emotion" in cond_names))
    emotion2_update = gr.update(visible=("emotion" in cond_names))
    emotion3_update = gr.update(visible=("emotion" in cond_names))
    emotion4_update = gr.update(visible=("emotion" in cond_names))
    emotion5_update = gr.update(visible=("emotion" in cond_names))
    emotion6_update = gr.update(visible=("emotion" in cond_names))
    emotion7_update = gr.update(visible=("emotion" in cond_names))
    emotion8_update = gr.update(visible=("emotion" in cond_names))
    vq_single_slider_update = gr.update(visible=("vqscore_8" in cond_names))
    fmax_slider_update = gr.update(visible=("fmax" in cond_names))
    pitch_std_slider_update = gr.update(visible=("pitch_std" in cond_names))
    speaking_rate_slider_update = gr.update(visible=("speaking_rate" in cond_names))
    dnsmos_slider_update = gr.update(visible=("dnsmos_ovrl" in cond_names))
    speaker_noised_checkbox_update = gr.update(visible=("speaker_noised" in cond_names))
    unconditional_keys_update = gr.update(
        choices=[name for name in cond_names if name not in ("espeak", "language_id")]
    )

    return (
        text_update,
        language_update,
        speaker_audio_update,
        prefix_audio_update,
        emotion1_update,
        emotion2_update,
        emotion3_update,
        emotion4_update,
        emotion5_update,
        emotion6_update,
        emotion7_update,
        emotion8_update,
        vq_single_slider_update,
        fmax_slider_update,
        pitch_std_slider_update,
        speaking_rate_slider_update,
        dnsmos_slider_update,
        speaker_noised_checkbox_update,
        unconditional_keys_update,
    )

def generate_audio(
    model_choice,
    text,
    language,
    speaker_audio,
    prefix_audio,
    e1,
    e2,
    e3,
    e4,
    e5,
    e6,
    e7,
    e8,
    vq_single,
    fmax,
    pitch_std,
    speaking_rate,
    dnsmos_ovrl,
    speaker_noised,
    cfg_scale,
    top_p,
    top_k,
    min_p,
    linear,
    confidence,
    quadratic,
    seed,
    randomize_seed,
    unconditional_keys,
    progress=gr.Progress(),
):
    """Generates audio based on the provided UI parameters."""
    selected_model = load_model_if_needed(model_choice)

    speaker_noised_bool = bool(speaker_noised)
    fmax = float(fmax)
    pitch_std = float(pitch_std)
    speaking_rate = float(speaking_rate)
    dnsmos_ovrl = float(dnsmos_ovrl)
    cfg_scale = float(cfg_scale)
    top_p = float(top_p)
    top_k = int(top_k)
    min_p = float(min_p)
    linear = float(linear)
    confidence = float(confidence)
    quadratic = float(quadratic)
    seed = int(seed)
    max_new_tokens = 86 * 30

    if randomize_seed:
        seed = torch.randint(0, 2**32 - 1, (1,)).item()
    torch.manual_seed(seed)

    speaker_embedding = None
    if speaker_audio is not None and "speaker" not in unconditional_keys:
        wav, sr = torchaudio.load(speaker_audio)
        speaker_embedding = selected_model.make_speaker_embedding(wav, sr)
        speaker_embedding = speaker_embedding.to(device, dtype=torch.bfloat16)

    audio_prefix_codes = None
    if prefix_audio is not None:
        wav_prefix, sr_prefix = torchaudio.load(prefix_audio)
        wav_prefix = wav_prefix.mean(0, keepdim=True)
        wav_prefix = selected_model.autoencoder.preprocess(wav_prefix, sr_prefix)
        wav_prefix = wav_prefix.to(device, dtype=torch.float32)
        audio_prefix_codes = selected_model.autoencoder.encode(wav_prefix.unsqueeze(0))

    emotion_tensor = torch.tensor(list(map(float, [e1, e2, e3, e4, e5, e6, e7, e8])), device=device)

    vq_val = float(vq_single)
    vq_tensor = torch.tensor([vq_val] * 8, device=device).unsqueeze(0)

    cond_dict = make_cond_dict(
        text=text,
        language=language,
        speaker=speaker_embedding,
        emotion=emotion_tensor,
        vqscore_8=vq_tensor,
        fmax=fmax,
        pitch_std=pitch_std,
        speaking_rate=speaking_rate,
        dnsmos_ovrl=dnsmos_ovrl,
        speaker_noised=speaker_noised_bool,
        device=device,
        unconditional_keys=unconditional_keys,
    )
    conditioning = selected_model.prepare_conditioning(cond_dict)

    estimated_generation_duration = 30 * len(text) / 400
    estimated_total_steps = int(estimated_generation_duration * 86)

    def update_progress(_frame: torch.Tensor, step: int, _total_steps: int) -> bool:
        progress((step, estimated_total_steps))
        return True

    codes = selected_model.generate(
        prefix_conditioning=conditioning,
        audio_prefix_codes=audio_prefix_codes,
        max_new_tokens=max_new_tokens,
        cfg_scale=cfg_scale,
        batch_size=1,
        sampling_params=dict(top_p=top_p, top_k=top_k, min_p=min_p, linear=linear, conf=confidence, quad=quadratic),
        callback=update_progress,
    )

    wav_out = selected_model.autoencoder.decode(codes).cpu().detach()
    sr_out = selected_model.autoencoder.sampling_rate
    if wav_out.dim() == 2 and wav_out.size(0) > 1:
        wav_out = wav_out[0:1, :]
    return (sr_out, wav_out.squeeze().numpy()), seed

def build_interface():
    supported_models = []
    if "transformer" in ZonosBackbone.supported_architectures:
        supported_models.append("Zyphra/Zonos-v0.1-transformer")

    if "hybrid" in ZonosBackbone.supported_architectures:
        supported_models.append("Zyphra/Zonos-v0.1-hybrid")
    else:
        print(
            "| The current ZonosBackbone does not support the hybrid architecture, meaning only the transformer model will be available in the model selector.\n"
            "| This probably means the mamba-ssm library has not been installed."
        )

    with gr.Blocks() as demo:
        with gr.Row():
            with gr.Column():
                model_choice = gr.Dropdown(
                    choices=supported_models,
                    value=supported_models[0],
                    label="Zonos Model Type",
                    info="Select the model variant to use.",
                )
                text = gr.Textbox(
                    label="Text to Synthesize",
                    value="Zonos uses eSpeak for text to phoneme conversion!",
                    lines=4,
                    max_length=500,
                )
                language = gr.Dropdown(
                    choices=supported_language_codes,
                    value="en-us",
                    label="Language Code",
                    info="Select a language code.",
                )
            prefix_audio = gr.Audio(
                value="assets/silence_100ms.wav",
                label="Optional Prefix Audio (continue from this audio)",
                type="filepath",
            )
            with gr.Column():
                speaker_audio = gr.Audio(
                    label="Optional Speaker Audio (for cloning)",
                    type="filepath",
                )
                speaker_noised_checkbox = gr.Checkbox(label="Denoise Speaker?", value=False)

        with gr.Row():
            with gr.Column():
                gr.Markdown("## Conditioning Parameters")
                dnsmos_slider = gr.Slider(1.0, 5.0, value=4.0, step=0.1, label="DNSMOS Overall")
                fmax_slider = gr.Slider(0, 24000, value=24000, step=1, label="Fmax (Hz)")
                vq_single_slider = gr.Slider(0.5, 0.8, 0.78, 0.01, label="VQ Score")
                pitch_std_slider = gr.Slider(0.0, 300.0, value=45.0, step=1, label="Pitch Std")
                speaking_rate_slider = gr.Slider(5.0, 30.0, value=15.0, step=0.5, label="Speaking Rate")

            with gr.Column():
                gr.Markdown("## Generation Parameters")
                cfg_scale_slider = gr.Slider(1.0, 5.0, 2.0, 0.1, label="CFG Scale")
                seed_number = gr.Number(label="Seed", value=420, precision=0)
                randomize_seed_toggle = gr.Checkbox(label="Randomize Seed (before generation)", value=True)

        with gr.Accordion("Sampling", open=False):
            with gr.Row():
                with gr.Column():
                    gr.Markdown("### NovelAi's unified sampler")
                    linear_slider = gr.Slider(-2.0, 2.0, 0.5, 0.01, label="Linear (set to 0 to disable unified sampling)", info="High values make the output less random.")
                    #Conf's theoretical range is between -2 * Quad and 0.
                    confidence_slider = gr.Slider(-2.0, 2.0, 0.40, 0.01, label="Confidence", info="Low values make random outputs more random.")
                    quadratic_slider = gr.Slider(-2.0, 2.0, 0.00, 0.01, label="Quadratic", info="High values make low probablities much lower.")
                with gr.Column():
                    gr.Markdown("### Legacy sampling")
                    top_p_slider = gr.Slider(0.0, 1.0, 0, 0.01, label="Top P")
                    min_k_slider = gr.Slider(0.0, 1024, 0, 1, label="Min K")
                    min_p_slider = gr.Slider(0.0, 1.0, 0, 0.01, label="Min P")

        with gr.Accordion("Advanced Parameters", open=False):
            gr.Markdown(
                "### Unconditional Toggles\n"
                "Checking a box will make the model ignore the corresponding conditioning value and make it unconditional.\n"
                'Practically this means the given conditioning feature will be unconstrained and "filled in automatically".'
            )
            with gr.Row():
                unconditional_keys = gr.CheckboxGroup(
                    [
                        "speaker",
                        "emotion",
                        "vqscore_8",
                        "fmax",
                        "pitch_std",
                        "speaking_rate",
                        "dnsmos_ovrl",
                        "speaker_noised",
                    ],
                    value=["emotion"],
                    label="Unconditional Keys",
                )

            gr.Markdown(
                "### Emotion Sliders\n"
                "Warning: The way these sliders work is not intuitive and may require some trial and error to get the desired effect.\n"
                "Certain configurations can cause the model to become unstable. Setting emotion to unconditional may help."
            )
            with gr.Row():
                emotion1 = gr.Slider(0.0, 1.0, 1.0, 0.05, label="Happiness")
                emotion2 = gr.Slider(0.0, 1.0, 0.05, 0.05, label="Sadness")
                emotion3 = gr.Slider(0.0, 1.0, 0.05, 0.05, label="Disgust")
                emotion4 = gr.Slider(0.0, 1.0, 0.05, 0.05, label="Fear")
            with gr.Row():
                emotion5 = gr.Slider(0.0, 1.0, 0.05, 0.05, label="Surprise")
                emotion6 = gr.Slider(0.0, 1.0, 0.05, 0.05, label="Anger")
                emotion7 = gr.Slider(0.0, 1.0, 0.1, 0.05, label="Other")
                emotion8 = gr.Slider(0.0, 1.0, 0.2, 0.05, label="Neutral")

        with gr.Column():
            generate_button = gr.Button("Generate Audio")
            output_audio = gr.Audio(label="Generated Audio", type="numpy", autoplay=True)

        model_choice.change(
            fn=update_ui,
            inputs=[model_choice],
            outputs=[
                text,
                language,
                speaker_audio,
                prefix_audio,
                emotion1,
                emotion2,
                emotion3,
                emotion4,
                emotion5,
                emotion6,
                emotion7,
                emotion8,
                vq_single_slider,
                fmax_slider,
                pitch_std_slider,
                speaking_rate_slider,
                dnsmos_slider,
                speaker_noised_checkbox,
                unconditional_keys,
            ],
        )

        # On page load, trigger the same UI refresh
        demo.load(
            fn=update_ui,
            inputs=[model_choice],
            outputs=[
                text,
                language,
                speaker_audio,
                prefix_audio,
                emotion1,
                emotion2,
                emotion3,
                emotion4,
                emotion5,
                emotion6,
                emotion7,
                emotion8,
                vq_single_slider,
                fmax_slider,
                pitch_std_slider,
                speaking_rate_slider,
                dnsmos_slider,
                speaker_noised_checkbox,
                unconditional_keys,
            ],
        )

        # Generate audio on button click
        generate_button.click(
            fn=generate_audio,
            inputs=[
                model_choice,
                text,
                language,
                speaker_audio,
                prefix_audio,
                emotion1,
                emotion2,
                emotion3,
                emotion4,
                emotion5,
                emotion6,
                emotion7,
                emotion8,
                vq_single_slider,
                fmax_slider,
                pitch_std_slider,
                speaking_rate_slider,
                dnsmos_slider,
                speaker_noised_checkbox,
                cfg_scale_slider,
                top_p_slider,
                min_k_slider,
                min_p_slider,
                linear_slider,
                confidence_slider,
                quadratic_slider,
                seed_number,
                randomize_seed_toggle,
                unconditional_keys,
            ],
            outputs=[output_audio, seed_number]
        )

    return demo

def run_gradio():
    demo = build_interface()
    share = getenv("GRADIO_SHARE", "False").lower() in ("true", "1", "t")
    demo.launch(server_name="0.0.0.0", server_port=7860, share=share)

if __name__ == "__main__":
    run_gradio()<|MERGE_RESOLUTION|>--- conflicted
+++ resolved
@@ -1,6 +1,3 @@
-import multiprocessing
-multiprocessing.set_start_method('spawn', force=True)
-
 import torch
 import torchaudio
 import gradio as gr
@@ -10,13 +7,12 @@
 from zonos.conditioning import make_cond_dict, supported_language_codes
 from zonos.utils import DEFAULT_DEVICE as device
 
-<<<<<<< HEAD
-# Model Management
-device = "cuda"
-=======
->>>>>>> a09ff4fa
 CURRENT_MODEL_TYPE = None
 CURRENT_MODEL = None
+
+SPEAKER_EMBEDDING = None
+SPEAKER_AUDIO_PATH = None
+
 
 def load_model_if_needed(model_choice: str):
     global CURRENT_MODEL_TYPE, CURRENT_MODEL
@@ -30,6 +26,7 @@
         CURRENT_MODEL_TYPE = model_choice
         print(f"{model_choice} model loaded successfully!")
     return CURRENT_MODEL
+
 
 def update_ui(model_choice):
     """
@@ -83,6 +80,7 @@
         speaker_noised_checkbox_update,
         unconditional_keys_update,
     )
+
 
 def generate_audio(
     model_choice,
@@ -116,7 +114,10 @@
     unconditional_keys,
     progress=gr.Progress(),
 ):
-    """Generates audio based on the provided UI parameters."""
+    """
+    Generates audio based on the provided UI parameters.
+    We do NOT use language_id or ctc_loss even if the model has them.
+    """
     selected_model = load_model_if_needed(model_choice)
 
     speaker_noised_bool = bool(speaker_noised)
@@ -134,15 +135,20 @@
     seed = int(seed)
     max_new_tokens = 86 * 30
 
+    # This is a bit ew, but works for now.
+    global SPEAKER_AUDIO_PATH, SPEAKER_EMBEDDING
+
     if randomize_seed:
         seed = torch.randint(0, 2**32 - 1, (1,)).item()
     torch.manual_seed(seed)
 
-    speaker_embedding = None
     if speaker_audio is not None and "speaker" not in unconditional_keys:
-        wav, sr = torchaudio.load(speaker_audio)
-        speaker_embedding = selected_model.make_speaker_embedding(wav, sr)
-        speaker_embedding = speaker_embedding.to(device, dtype=torch.bfloat16)
+        if speaker_audio != SPEAKER_AUDIO_PATH:
+            print("Recomputed speaker embedding")
+            wav, sr = torchaudio.load(speaker_audio)
+            SPEAKER_EMBEDDING = selected_model.make_speaker_embedding(wav, sr)
+            SPEAKER_EMBEDDING = SPEAKER_EMBEDDING.to(device, dtype=torch.bfloat16)
+            SPEAKER_AUDIO_PATH = speaker_audio
 
     audio_prefix_codes = None
     if prefix_audio is not None:
@@ -160,7 +166,7 @@
     cond_dict = make_cond_dict(
         text=text,
         language=language,
-        speaker=speaker_embedding,
+        speaker=SPEAKER_EMBEDDING,
         emotion=emotion_tensor,
         vqscore_8=vq_tensor,
         fmax=fmax,
@@ -195,6 +201,7 @@
     if wav_out.dim() == 2 and wav_out.size(0) > 1:
         wav_out = wav_out[0:1, :]
     return (sr_out, wav_out.squeeze().numpy()), seed
+
 
 def build_interface():
     supported_models = []
@@ -222,7 +229,7 @@
                     label="Text to Synthesize",
                     value="Zonos uses eSpeak for text to phoneme conversion!",
                     lines=4,
-                    max_length=500,
+                    max_length=500,  # approximately
                 )
                 language = gr.Dropdown(
                     choices=supported_language_codes,
@@ -400,15 +407,13 @@
                 randomize_seed_toggle,
                 unconditional_keys,
             ],
-            outputs=[output_audio, seed_number]
+            outputs=[output_audio, seed_number],
         )
 
     return demo
 
-def run_gradio():
+
+if __name__ == "__main__":
     demo = build_interface()
     share = getenv("GRADIO_SHARE", "False").lower() in ("true", "1", "t")
-    demo.launch(server_name="0.0.0.0", server_port=7860, share=share)
-
-if __name__ == "__main__":
-    run_gradio()+    demo.launch(server_name="0.0.0.0", server_port=7860, share=share)